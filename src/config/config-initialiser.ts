'use strict'

import * as fs from 'fs'
import FileAuthenticationHandler from '../authentication/file-based-authentication-handler'
import OpenAuthenticationHandler from '../authentication/open-authentication-handler'
import HTTPAuthenticationHAndler from '../authentication/http-authentication-handler'
import { LOG_LEVEL } from '../constants'
import DefaultCache from '../default-plugins/local-cache'
import DefaultStorage from '../default-plugins/noop-storage'
import DefaultLogger from '../default-plugins/std-out-logger'
import HTTPConnectionEndpoint from '../message/http/connection-endpoint'
import UWSConnectionEndpoint from '../message/uws/connection-endpoint'
import ConfigPermissionHandler from '../permission/config-permission-handler'
import OpenPermissionHandler from '../permission/open-permission-handler'
import * as utils from '../utils/utils'
import * as fileUtils from './file-utils'

let commandLineArguments

/**
 * Takes a configuration object and instantiates functional properties.
 * CLI arguments will be considered.
 */
export const initialise = function (config: DeepstreamConfig): { config: DeepstreamConfig, services: DeepstreamServices } {
  commandLineArguments = global.deepstreamCLI || {}
  handleUUIDProperty(config)
  handleSSLProperties(config)

  const services: any = {
    registeredPlugins: ['authenticationHandler', 'permissionHandler', 'cache', 'storage'],
  }

  services.cache = new DefaultCache()
  services.storage = new DefaultStorage()

  services.logger = handleLogger(config)
  handlePlugins(config, services)
  services.authenticationHandler = handleAuthStrategy(config, services.logger)
  services.permissionHandler = handlePermissionStrategy(config, services)
  services.connectionEndpoints = handleConnectionEndpoints(config, services)

  return { config, services }
}

/**
 * Transform the UUID string config to a UUID in the config object.
 */
function handleUUIDProperty (config: DeepstreamConfig): void {
  if (config.serverName === 'UUID') {
    config.serverName = utils.getUid()
  }
}

/**
 * Load the SSL files
 * CLI arguments will be considered.
 */
function handleSSLProperties (config: DeepstreamConfig): void {
  const sslFiles = ['sslKey', 'sslCert', 'sslCa']
  let key
  let resolvedFilePath
  let filePath
  for (let i = 0; i < sslFiles.length; i++) {
    key = sslFiles[i]
    filePath = config[key]
    if (!filePath) {
      continue
    }
    resolvedFilePath = fileUtils.lookupConfRequirePath(filePath)
    try {
      config[key] = fs.readFileSync(resolvedFilePath, 'utf8')
    } catch (e) {
      throw new Error(`The file path "${resolvedFilePath}" provided by "${key}" does not exist.`)
    }
  }
}

/**
 * Initialize the logger and overwrite the root logLevel if it's set
 * CLI arguments will be considered.
 */
function handleLogger (config: DeepstreamConfig): Logger {
  const configOptions = (config.logger || {}).options
  let Logger
  if (config.logger.type === 'default') {
    Logger = DefaultLogger
  } else {
    Logger = resolvePluginClass(config.logger, 'logger')
  }

  if (configOptions instanceof Array) {
    // Note: This will not work on options without filename, and
    // is biased against for the winston logger
    let options
    for (let i = 0; i < configOptions.length; i++) {
      options = configOptions[i].options
      if (options && options.filename) {
        options.filename = fileUtils.lookupConfRequirePath(options.filename)
      }
    }
  }
  const logger = new Logger(configOptions)
  if (logger.log) {
    logger.debug = logger.debug || logger.log.bind(logger, LOG_LEVEL.DEBUG)
    logger.info = logger.info || logger.log.bind(logger, LOG_LEVEL.INFO)
    logger.warn = logger.warn || logger.log.bind(logger, LOG_LEVEL.WARN)
    logger.error = logger.error || logger.log.bind(logger, LOG_LEVEL.ERROR)
  }

  if (LOG_LEVEL[config.logLevel]) {
    // NOTE: config.logLevel has highest priority, compare to the level defined
    // in the nested logger object
    config.logLevel = config.logLevel
    logger.setLogLevel(LOG_LEVEL[config.logLevel])
  }

  return logger
}

/**
 * Handle the plugins property in the config object the connectors.
 * Allowed types: {cache|storage}
 * Plugins can be passed either as a __path__ property or as a __name__ property with
 * a naming convetion: *{cache: {name: 'redis'}}* will be resolved to the
 * npm module *deepstream.io-cache-redis*
 * Options to the constructor of the plugin can be passed as *options* object.
 *
 * CLI arguments will be considered.
 */
function handlePlugins (config: DeepstreamConfig, services: any): void {
  if (config.plugins == null) {
    return
  }
  // mapping between the root properties which contains the plugin instance
  // and the plugin configuration objects
  const connectorMap = {
    cache: 'cache',
    storage: 'storage',
  }
  // mapping between the plugin configuration properties and the npm module
  // name resolution
  const typeMap = {
    cache: 'cache',
    storage: 'storage',
  }
  const plugins = Object.assign({}, config.plugins)

  for (const key in plugins) {
    const plugin = plugins[key]
    if (plugin) {
      const PluginConstructor = resolvePluginClass(plugin, typeMap[connectorMap[key]])
      services[key] = new PluginConstructor(plugin.options)
      if (services.registeredPlugins.indexOf(key) === -1) {
        services.registeredPlugins.push(key)
      }
    }
  }
}

/**
 * Handle connection endpoint plugin config.
 * The type is typically the protocol e.g. ws
 * Plugins can be passed either as a __path__ property or as a __name__ property with
 * a naming convetion: *{amqp: {name: 'my-plugin'}}* will be resolved to the
 * npm module *deepstream.io-connection-my-plugin*
 * Exception: the name *uws* will be resolved to deepstream.io's internal uWebSockets plugin
 * Options to the constructor of the plugin can be passed as *options* object.
 *
 * CLI arguments will be considered.
 */
function handleConnectionEndpoints (config: DeepstreamConfig, services: any): Array<ConnectionEndpoint> {
  // delete any endpoints that have been set to `null`
  for (const type in config.connectionEndpoints) {
    if (!config.connectionEndpoints[type]) {
      delete config.connectionEndpoints[type]
    }
  }
  if (!config.connectionEndpoints || Object.keys(config.connectionEndpoints).length === 0) {
    throw new Error('No connection endpoints configured')
  }
  const connectionEndpoints: Array<ConnectionEndpoint> = []
  for (const connectionType in config.connectionEndpoints) {
    const plugin = config.connectionEndpoints[connectionType]

    plugin.options = plugin.options || {}

    let PluginConstructor
    if (plugin.type === 'default' && connectionType === 'websocket') {
      PluginConstructor = UWSConnectionEndpoint
    } else if (plugin.type === 'default' && connectionType === 'http') {
      PluginConstructor = HTTPConnectionEndpoint
    } else {
      PluginConstructor = resolvePluginClass(plugin, 'connection')
    }
    connectionEndpoints.push(new PluginConstructor(plugin.options, services))
  }
  return connectionEndpoints
}

/**
 * Instantiate the given plugin, which either needs a path property or a name
 * property which fits to the npm module name convention. Options will be passed
 * to the constructor.
 *
 * CLI arguments will be considered.
 */
function resolvePluginClass (plugin: PluginConfig, type: string): any {
  // nexe needs *global.require* for __dynamic__ modules
  // but browserify and proxyquire can't handle *global.require*
  const req = global && global.require ? global.require : require
  let requirePath
  let pluginConstructor
  let es6Adaptor
<<<<<<< HEAD
  if (plugin.name != null && type) {
    requirePath = `deepstream.io-${type}-${plugin.name}`
    requirePath = fileUtils.lookupLibRequirePath(requirePath)
    es6Adaptor = req(requirePath)
    pluginConstructor = es6Adaptor.default ? es6Adaptor.default : es6Adaptor
  } else if (plugin.type === 'default' && type === 'cache') {
    pluginConstructor = DefaultCache
  } else if (plugin.type === 'default' && type === 'storage') {
    pluginConstructor = DefaultStorage
  } else if (plugin.path != null) {
=======
  if (plugin.path != null) {
>>>>>>> fd6ad1c1
    requirePath = fileUtils.lookupLibRequirePath(plugin.path)
    es6Adaptor = req(requirePath)
    pluginConstructor = es6Adaptor.default ? es6Adaptor.default : es6Adaptor
  }  else if (plugin.name != null) {
    requirePath = fileUtils.lookupLibRequirePath(plugin.name)
    es6Adaptor = req(requirePath)
    pluginConstructor = es6Adaptor.default ? es6Adaptor.default : es6Adaptor
  } else if (plugin.type === 'default' && type === 'cache') {
    pluginConstructor = DefaultCache
  } else if (plugin.type === 'default' && type === 'storage') {
    pluginConstructor = DefaultStorage
  } else {
    throw new Error(`Neither name nor path property found for ${type}`)
  }
  return pluginConstructor
}

/**
 * Instantiates the authentication handler registered for *config.auth.type*
 *
 * CLI arguments will be considered.
 */
function handleAuthStrategy (config: DeepstreamConfig, logger: Logger): AuthenticationHandler {
  let AuthenticationHandler

  const authStrategies = {
    none: OpenAuthenticationHandler,
    file: FileAuthenticationHandler, // eslint-disable-line
    http: HTTPAuthenticationHAndler, // eslint-disable-line
  }

  if (!config.auth) {
    throw new Error('No authentication type specified')
  }

  if (commandLineArguments.disableAuth) {
    config.auth.type = 'none'
    config.auth.options = {}
  }

  if (config.auth.name || config.auth.path) {
    AuthenticationHandler = resolvePluginClass(config.auth, 'authentication')
    if (!AuthenticationHandler) {
      throw new Error(`unable to resolve authentication handler ${config.auth.name || config.auth.path}`)
    }
  } else if (config.auth.type && authStrategies[config.auth.type]) {
    AuthenticationHandler = authStrategies[config.auth.type]
  } else {
    throw new Error(`Unknown authentication type ${config.auth.type}`)
  }

  if (config.auth.options && config.auth.options.path) {
    config.auth.options.path = fileUtils.lookupConfRequirePath(config.auth.options.path)
  }

  return new AuthenticationHandler(config.auth.options, logger)
}

/**
 * Instantiates the permission handler registered for *config.permission.type*
 *
 * CLI arguments will be considered.
 */
function handlePermissionStrategy (config: DeepstreamConfig, services: any): PermissionHandler {
  let PermissionHandler

  const permissionStrategies = {
    config: ConfigPermissionHandler,
    none: OpenPermissionHandler,
  }

  if (!config.permission) {
    throw new Error('No permission type specified')
  }

  if (commandLineArguments.disablePermissions) {
    config.permission.type = 'none'
    config.permission.options = {}
  }

  if (config.permission.name || config.permission.path) {
    PermissionHandler = resolvePluginClass(config.permission, 'permission')
    if (!PermissionHandler) {
      throw new Error(`unable to resolve plugin ${config.permission.name || config.permission.path}`)
    }
  } else if (config.permission.type && permissionStrategies[config.permission.type]) {
    PermissionHandler = permissionStrategies[config.permission.type]
  } else {
    throw new Error(`Unknown permission type ${config.permission.type}`)
  }

  if (config.permission.options && config.permission.options.path) {
    config.permission.options.path = fileUtils.lookupConfRequirePath(config.permission.options.path)
  }

  if (config.permission.type === 'config') {
    return new PermissionHandler(config, services)
  } else {
    return new PermissionHandler(config.permission.options, services)
  }

}<|MERGE_RESOLUTION|>--- conflicted
+++ resolved
@@ -211,24 +211,16 @@
   let requirePath
   let pluginConstructor
   let es6Adaptor
-<<<<<<< HEAD
-  if (plugin.name != null && type) {
+  if (plugin.path != null) {
+    requirePath = fileUtils.lookupLibRequirePath(plugin.path)
+    es6Adaptor = req(requirePath)
+    pluginConstructor = es6Adaptor.default ? es6Adaptor.default : es6Adaptor
+  } else if (plugin.name != null && type) {
     requirePath = `deepstream.io-${type}-${plugin.name}`
     requirePath = fileUtils.lookupLibRequirePath(requirePath)
     es6Adaptor = req(requirePath)
     pluginConstructor = es6Adaptor.default ? es6Adaptor.default : es6Adaptor
-  } else if (plugin.type === 'default' && type === 'cache') {
-    pluginConstructor = DefaultCache
-  } else if (plugin.type === 'default' && type === 'storage') {
-    pluginConstructor = DefaultStorage
-  } else if (plugin.path != null) {
-=======
-  if (plugin.path != null) {
->>>>>>> fd6ad1c1
-    requirePath = fileUtils.lookupLibRequirePath(plugin.path)
-    es6Adaptor = req(requirePath)
-    pluginConstructor = es6Adaptor.default ? es6Adaptor.default : es6Adaptor
-  }  else if (plugin.name != null) {
+  } else if (plugin.name != null) {
     requirePath = fileUtils.lookupLibRequirePath(plugin.name)
     es6Adaptor = req(requirePath)
     pluginConstructor = es6Adaptor.default ? es6Adaptor.default : es6Adaptor
