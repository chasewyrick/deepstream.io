--- conflicted
+++ resolved
@@ -27,12 +27,12 @@
     this.onMessages = this.onMessages.bind(this)
   }
 
-  /**
-   * Initialize the uws endpoint, setup callbacks etc.
-   *
-   * @private
-   * @returns {void}
-   */
+    /**
+     * Initialize the uws endpoint, setup callbacks etc.
+     *
+     * @private
+     * @returns {void}
+     */
   createWebsocketServer () {
     const wss = new Server({
       server: this._httpServer,
@@ -45,9 +45,9 @@
       this._onConnection(this.createWebsocketWrapper(socket, upgradeReq))
     })
     wss.startAutoPing(
-      this._getOption('heartbeatInterval'),
-      messageBuilder.getMsg(C.TOPIC.CONNECTION, C.ACTIONS.PING)
-    )
+            this._getOption('heartbeatInterval'),
+            messageBuilder.getMsg(C.TOPIC.CONNECTION, C.ACTIONS.PING)
+        )
 
     return wss
   }
@@ -56,16 +56,16 @@
     this.websocketServer.close()
   }
 
-  /**
-   * Receives a connected socket, wraps it in a SocketWrapper, sends a connection ack to the user
-   * and subscribes to authentication messages.
-   * @param {Websocket} socket
-   *
-   * @param {WebSocket} external    uws native websocket
-   *
-   * @private
-   * @returns {void}
-   */
+    /**
+     * Receives a connected socket, wraps it in a SocketWrapper, sends a connection ack to the user
+     * and subscribes to authentication messages.
+     * @param {Websocket} socket
+     *
+     * @param {WebSocket} external    uws native websocket
+     *
+     * @private
+     * @returns {void}
+     */
   createWebsocketWrapper (websocket, upgradeReq) {
     const handshakeData = {
       remoteAddress: websocket._socket.remoteAddress,
@@ -73,301 +73,12 @@
       referer: upgradeReq.headers.referer
     }
     const socketWrapper = new SocketWrapper(
-      websocket, handshakeData, this._logger, this._options, this
-    )
+            websocket, handshakeData, this._logger, this._options, this
+        )
     return socketWrapper
   }
 
-<<<<<<< HEAD
   onSocketWrapperClosed (socketWrapper) {
     socketWrapper.close()
-=======
-  /**
-   * Will be called for syntactically incorrect auth messages. Logs
-   * the message, sends an error to the client and closes the socket
-   *
-   * @param   {SocketWrapper} socketWrapper
-   * @param   {String} msg the raw message as sent by the client
-   *
-   * @private
-   *
-   * @returns {void}
-   */
-  _sendInvalidAuthMsg (socketWrapper, msg) {
-    this._logger.warn(C.EVENT.INVALID_AUTH_MSG, this._logInvalidAuthData ? msg : '')
-    socketWrapper.sendError(C.TOPIC.AUTH, C.EVENT.INVALID_AUTH_MSG, 'invalid authentication message')
-    socketWrapper.destroy()
-  }
-
-  /**
-   * Callback for succesfully validated sockets. Removes
-   * all authentication specific logic and registeres the
-   * socket with the authenticated sockets
-   *
-   * @param   {SocketWrapper} socketWrapper
-   * @param   {String} username
-   *
-   * @private
-   *
-   * @returns {void}
-   */
-  _registerAuthenticatedSocket (socketWrapper, userData) {
-    delete socketWrapper.authCallBack
-    socketWrapper.once('close', this._onSocketClose.bind(this, socketWrapper))
-    socketWrapper.onMessage = (message) => {
-      const parsedMessages = messageParser.parse(message)
-      this.onMessages(socketWrapper, parsedMessages)
-    }
-    this._appendDataToSocketWrapper(socketWrapper, userData)
-    if (typeof userData.clientData === 'undefined') {
-      socketWrapper.sendMessage(C.TOPIC.AUTH, C.ACTIONS.ACK)
-    } else {
-      socketWrapper.sendMessage(
-        C.TOPIC.AUTH,
-        C.ACTIONS.ACK,
-        [messageBuilder.typed(userData.clientData)]
-      )
-    }
-
-    if (socketWrapper.user !== OPEN) {
-      this.emit('client-connected', socketWrapper)
-    }
-
-    this._authenticatedSockets.add(socketWrapper)
-    this._logger.info(C.EVENT.AUTH_SUCCESSFUL, socketWrapper.user)
-  }
-
-  /**
-   * Append connection data to the socket wrapper
-   *
-   * @param   {SocketWrapper} socketWrapper
-   * @param   {Object} userData the data to append to the socket wrapper
-   *
-   * @private
-   *
-   * @returns {void}
-   */
-  _appendDataToSocketWrapper (socketWrapper, userData) { // eslint-disable-line
-    socketWrapper.user = userData.username || OPEN
-    socketWrapper.authData = userData.serverData || null
-  }
-
-  /**
-   * Callback for invalid credentials. Will notify the client
-   * of the invalid auth attempt. If the number of invalid attempts
-   * exceed the threshold specified in options.maxAuthAttempts
-   * the client will be notified and the socket destroyed.
-   *
-   * @param   {Object} authData the (invalid) auth data
-   * @param   {SocketWrapper} socketWrapper
-   *
-   * @private
-   *
-   * @returns {void}
-   */
-  _processInvalidAuth (clientData, authData, socketWrapper) {
-    let logMsg = 'invalid authentication data'
-
-    if (this._logInvalidAuthData === true) {
-      logMsg += `: ${JSON.stringify(authData)}`
-    }
-
-    this._logger.info(C.EVENT.INVALID_AUTH_DATA, logMsg)
-    socketWrapper.sendError(
-      C.TOPIC.AUTH,
-      C.EVENT.INVALID_AUTH_DATA,
-      messageBuilder.typed(clientData)
-    )
-    socketWrapper.authAttempts++
-
-    if (socketWrapper.authAttempts >= this._maxAuthAttempts) {
-      this._logger.info(C.EVENT.TOO_MANY_AUTH_ATTEMPTS, 'too many authentication attempts')
-      socketWrapper.sendError(C.TOPIC.AUTH, C.EVENT.TOO_MANY_AUTH_ATTEMPTS, messageBuilder.typed('too many authentication attempts'))
-      socketWrapper.destroy()
-    }
-  }
-
-  /**
-   * Callback for connections that have not authenticated succesfully within
-   * the expected timeframe
-   *
-   * @param   {SocketWrapper} socketWrapper
-   *
-   * @private
-   *
-   * @returns {void}
-   */
-  _processConnectionTimeout (socketWrapper) {
-    const log = 'connection has not authenticated successfully in the expected time'
-    this._logger.info(C.EVENT.CONNECTION_AUTHENTICATION_TIMEOUT, log)
-    socketWrapper.sendError(
-      C.TOPIC.CONNECTION,
-      C.EVENT.CONNECTION_AUTHENTICATION_TIMEOUT,
-      messageBuilder.typed(log)
-    )
-    socketWrapper.destroy()
-  }
-
-  /**
-   * Callback for the results returned by the permissionHandler
-   *
-   * @param   {Object} authData
-   * @param   {SocketWrapper} socketWrapper
-   * @param   {Boolean} isAllowed
-   * @param   {Object} userData
-   *
-   * @private
-   *
-   * @returns {void}
-   */
-  _processAuthResult (authData, socketWrapper, disconnectTimeout, isAllowed, userData) {
-    userData = userData || {} // eslint-disable-line
-    clearTimeout(disconnectTimeout)
-
-    if (isAllowed === true) {
-      this._registerAuthenticatedSocket(socketWrapper, userData)
-    } else {
-      this._processInvalidAuth(userData.clientData, authData, socketWrapper)// todo
-    }
-  }
-
-  /**
-   * Generic callback for connection errors. This will most often be called
-   * if the configured port number isn't available
-   *
-   * @param   {String} error
-   *
-   * @private
-   * @returns {void}
-   */
-  _onError (error) {
-    this._logger.error(C.EVENT.CONNECTION_ERROR, error.toString())
-  }
-
-  /**
-  * Notifies the (optional) onClientDisconnect method of the permissionHandler
-  * that the specified client has disconnected
-  *
-  * @param {SocketWrapper} socketWrapper
-  *
-  * @private
-  * @returns {void}
-  */
-  _onSocketClose (socketWrapper) {
-    if (this._authenticationHandler.onClientDisconnect) {
-      this._authenticationHandler.onClientDisconnect(socketWrapper.user)
-    }
-
-    if (socketWrapper.user !== OPEN) {
-      this.emit('client-disconnected', socketWrapper)
-    }
-
-    uws.native.clearUserData(socketWrapper._external)
-    this._authenticatedSockets.delete(socketWrapper)
-  }
-
-  /**
-   * Checks for authentication data and throws if null or not well formed
-   *
-   * @throws Will throw an error on invalid auth data
-   *
-   * @private
-   * @returns {void}
-   */
-  _getValidAuthData (authData) { // eslint-disable-line
-    const parsedData = JSON.parse(authData)
-    if (parsedData === null || parsedData === undefined || typeof parsedData !== 'object') {
-      throw new Error(`invalid authentication data ${authData}`)
-    }
-    return parsedData
-  }
-
-  /**
-   * HTTP upgrade request listener
-   *
-   * @param {Request} request
-   * @param {Socket}  socket
-   *
-   * @private
-   * @returns {void}
-   */
-  _onUpgradeRequest (request, socket) {
-    const requestPath = request.url.split('?')[0].split('#')[0]
-    if (!this._urlPath || this._urlPath === requestPath) {
-      this._handleUpgrade(request, socket)
-    }
-    try {
-      UWSConnectionEndpoint._terminateSocket(socket, 400, 'URL not supported')
-    } catch (e) {
-      // already terminated
-    }
-  }
-
-  /**
-   * Terminate an HTTP socket with some error code and error message
-   *
-   * @param {Socket}  socket
-   * @param {Number}  code
-   * @param {String}  name
-   *
-   * @private
-   * @returns {void}
-   */
-  static _terminateSocket (socket, code, name) {
-    socket.end(`HTTP/1.1 ${code}  ${name}\r\n\r\n`)
-  }
-
-  /**
-   * Process websocket upgrade
-   *
-   * @param {Request} request
-   * @param {Socket}  socket
-   *
-   * @private
-   * @returns {void}
-   */
-  _handleUpgrade (request, socket) {
-    const secKey = request.headers['sec-websocket-key']
-    const socketHandle = socket.ssl ? socket._parent._handle : socket._handle
-    const sslState = socket.ssl ? socket.ssl._external : null
-    if (secKey && secKey.length === 24) {
-      socket.setNoDelay(this._noDelay)
-      const ticket = uws.native.transfer(
-        socketHandle.fd === -1 ? socketHandle : socketHandle.fd,
-        sslState
-      )
-      socket.on('close', () => {
-        if (this._serverGroup) {
-          this._upgradeRequest = request
-          uws.native.upgrade(
-            this._serverGroup,
-            ticket, secKey,
-            request.headers['sec-websocket-extensions'],
-            request.headers['sec-websocket-protocol']
-          )
-        }
-      })
-    }
-    socket.destroy()
-  }
-
-  /**
-   * Closes the ws server connection. The ConnectionEndpoint
-   * will emit a close event once succesfully shut down
-   * @public
-   * @returns {void}
-   */
-  close () {
-    this._server.removeAllListeners('request')
-    this._server.removeAllListeners('upgrade')
-    if (this._serverGroup) {
-      uws.native.server.group.close(this._serverGroup)
-    }
-    this._serverGroup = null
-
-    this._server.close(() => {
-      this.emit('close')
-    })
->>>>>>> ca291751
   }
 }