import { EVENT, TOPIC, CONNECTION_ACTIONS, AUTH_ACTIONS, ParseResult, Message } from '../../constants'
import * as binaryMessageBuilder from '../../../protocol/binary/src/message-builder'
import * as binaryMessageParser from '../../../protocol/binary/src/message-parser'
import * as uws from 'uws'
import { EventEmitter } from 'events'

/**
 * This class wraps around a websocket
 * and provides higher level methods that are integrated
 * with deepstream's message structure
 *
 * @param {WebSocket} external        uws native websocket
 * @param {Object} handshakeData      headers from the websocket http handshake
 * @param {Logger} logger
 * @param {Object} config             configuration options
 * @param {Object} connectionEndpoint the uws connection endpoint
 *
 * @extends EventEmitter
 *
 * @constructor
 */
export class UwsSocketWrapper extends EventEmitter implements SocketWrapper {

  public isClosed: boolean = false
  public user: string
  public uuid: number = Math.random()
  public __id: number
  public authCallback: Function
  public authAttempts: number = 0

  private bufferedWrites: string = ''

  public static lastPreparedMessage: any

  public authData: object
  public isRemote: boolean

  constructor (
    private external: any,
    private handshakeData: any,
    private logger: Logger,
    private config: any,
    private connectionEndpoint: ConnectionEndpoint
   ) {
    super()
    this.setMaxListeners(0)
  }

  /**
   * Updates lastPreparedMessage and returns the [uws] prepared message.
   */
  public prepareMessage (message: string): string {
    UwsSocketWrapper.lastPreparedMessage = uws.native.server.prepareMessage(message, uws.OPCODE_BINARY)
    return UwsSocketWrapper.lastPreparedMessage
  }

  /**
   * Sends the [uws] prepared message, or in case of testing sends the
   * last prepared message.
   */
  public sendPrepared (preparedMessage): void {
    this.flush()
    uws.native.server.sendPrepared(this.external, preparedMessage)
  }

  /**
   * Finalizes the [uws] prepared message.
   */
  public finalizeMessage (preparedMessage: string): void {
    uws.native.server.finalizeMessage(preparedMessage)
  }

  /**
   * Variant of send with no particular checks or appends of message.
   */
  public sendNative (message: string | Buffer, allowBuffering: boolean): void {
    uws.native.server.send(this.external, message, uws.OPCODE_BINARY)
    /*
     *if (this.config.outgoingBufferTimeout === 0) {
     *  uws.native.server.send(this.external, message, uws.OPCODE_TEXT)
     *} else if (!allowBuffering) {
     *  this.flush()
     *  uws.native.server.send(this.external, message, uws.OPCODE_TEXT)
     *} else {
     *  this.bufferedWrites += message
     *  if (this.connectionEndpoint.scheduleFlush) {
     *    this.connectionEndpoint.scheduleFlush(this)
     *  }
     *}
     */
  }

  /**
   * Called by the connection endpoint to flush all buffered writes.
   * A buffered write is a write that is not a high priority, such as an ack
   * and can wait to be bundled into another message if necessary
   */
  public flush () {
    if (this.bufferedWrites !== '') {
      uws.native.server.send(this.external, this.bufferedWrites, uws.OPCODE_BINARY)
      this.bufferedWrites = ''
    }
  }

  /**
<<<<<<< HEAD
   * Sends an error on the specified topic. The
   * action will automatically be set to C.ACTION.ERROR
   */
  public sendError (
    message: Message,
    action: EVENT,
    errorMessage: string,
    allowBuffering: boolean
  ): void {
    throw new Error('deprecated')
  }

  /**
=======
>>>>>>> 2bdedc82
   * Sends a message based on the provided action and topic
   * @param {Boolean} allowBuffering Boolean to indicate that buffering is allowed on
   *                                 this message type
   */
  public sendMessage (message: { topic: TOPIC, action: CONNECTION_ACTIONS } | Message, allowBuffering: boolean): void {
    if (this.isClosed === false) {
      this.sendNative(
        binaryMessageBuilder.getMessage(message, false),
        allowBuffering
      )
    }
  }

  public getMessage (message: Message): Buffer {
    return binaryMessageBuilder.getMessage(message, false)
  }

  public parseMessage (message: string | ArrayBuffer): Array<ParseResult> {
    let messageBuffer: string | Buffer
    if (message instanceof ArrayBuffer) {
      /* we copy the underlying buffer (since a shallow reference won't be safe
       * outside of the callback)
       * the copy could be avoided if we make sure not to store references to the
       * raw buffer within the message
       */
      messageBuffer = Buffer.from(Buffer.from(message))
    } else {
      // return textMessageParser.parse(message)
      console.error('received string message', message)
      return []
    }
    return binaryMessageParser.parse(messageBuffer)
  }

  /**
   * Sends a message based on the provided action and topic
   * @param {Boolean} allowBuffering Boolean to indicate that buffering is allowed on
   *                                 this message type
   */
  public sendAckMessage (message: Message, allowBuffering: boolean): void {
    if (this.isClosed === false) {
      this.sendNative(
        binaryMessageBuilder.getMessage(message, true),
        allowBuffering
      )
    }
  }

  public parseData (message: Message): true | Error {
    return binaryMessageParser.parseData(message)
  }

  public onMessage (messages: Array<Message>): void {
  }

  /**
   * Destroys the socket. Removes all deepstream specific
   * logic and closes the connection
   */
  public destroy (): void {
    uws.native.server.terminate(this.external)
  }

  public close (): void {
    this.isClosed = true
    delete this.authCallback
    this.emit('close', this)
    this.logger.info(EVENT.CLIENT_DISCONNECTED, this.user)
    this.removeAllListeners()
  }

  /**
   * Returns a map of parameters that were collected
   * during the initial http request that established the
   * connection
   */
  public getHandshakeData (): any {
    return this.handshakeData
  }
}

UwsSocketWrapper.lastPreparedMessage = null

export function createSocketWrapper (
  external: any,
  handshakeData: any,
  logger: Logger,
  config: DeepstreamConfig,
  connectionEndpoint: ConnectionEndpoint
) { return new UwsSocketWrapper(external, handshakeData, logger, config, connectionEndpoint) }<|MERGE_RESOLUTION|>--- conflicted
+++ resolved
@@ -103,22 +103,6 @@
   }
 
   /**
-<<<<<<< HEAD
-   * Sends an error on the specified topic. The
-   * action will automatically be set to C.ACTION.ERROR
-   */
-  public sendError (
-    message: Message,
-    action: EVENT,
-    errorMessage: string,
-    allowBuffering: boolean
-  ): void {
-    throw new Error('deprecated')
-  }
-
-  /**
-=======
->>>>>>> 2bdedc82
    * Sends a message based on the provided action and topic
    * @param {Boolean} allowBuffering Boolean to indicate that buffering is allowed on
    *                                 this message type
