--- conflicted
+++ resolved
@@ -20,13 +20,9 @@
 interface SocketWrapper extends SimpleSocketWrapper {
   uuid: number
   __id: number
-<<<<<<< HEAD
   isClosed: boolean
   authData: object
-=======
-  authData: object | null
   clientData: object | null
->>>>>>> 98a2f53b
   getHandshakeData: Function
   onMessage: Function
   authCallback: Function
