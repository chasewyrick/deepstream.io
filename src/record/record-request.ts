--- conflicted
+++ resolved
@@ -1,12 +1,10 @@
 import { RECORD_ACTIONS, TOPIC } from '../constants'
-<<<<<<< HEAD
 
 type onCompleteCallback = (recordName: string, version: number, data: any, socket: SocketWrapper) => void
 type onErrorCallback = (event: any, errorMessage: string, recordName: string, socket: SocketWrapper) => void
 
-=======
 import { isExcluded } from '../utils/utils'
->>>>>>> e1a557ec
+
 /**
  * Sends an error to the socketWrapper that requested the
  * record
@@ -65,19 +63,9 @@
       context,
       metaData,
     )
-<<<<<<< HEAD
   } else if (data) {
     onComplete.call(context, recordName, version, data, socketWrapper)
-  } else if (
-      !config.storageExclusion ||
-      !config.storageExclusion.test(recordName)
-    ) {
-
-=======
-  } else if (record) {
-    onComplete.call(context, record, recordName, socketWrapper)
   } else if (!isExcluded(config.storageExclusionPrefixes, recordName)) {
->>>>>>> e1a557ec
     let storageTimedOut = false
     const storageTimeout = setTimeout(() => {
       storageTimedOut = true
