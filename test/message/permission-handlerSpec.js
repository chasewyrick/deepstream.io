--- conflicted
+++ resolved
@@ -3,7 +3,6 @@
 'use strict'
 
 const proxyquire = require('proxyquire').noPreserveCache()
-const uwsMock = require('../mocks/uws-mock')
 const HttpMock = require('../mocks/http-mock')
 const LoggerMock = require('../mocks/logger-mock')
 const httpMock = new HttpMock()
@@ -57,16 +56,9 @@
     const depInit = new DependencyInitialiser(mockDs, options, connectionEndpoint, 'connectionEndpoint')
     depInit.on('ready', () => {
       connectionEndpoint.onMessages = function () {}
-<<<<<<< HEAD
       socketWrapperMock = new SocketWrapperMock(new SocketMock())
       connectionEndpoint._onConnection(socketWrapperMock)
       socketWrapperMock.onMessage(_msg('C|CHR|localhost:6021+'))
-
-=======
-      connectionEndpoint._server._simulateUpgrade(new SocketMock())
-      socketWrapperMock = uwsMock.simulateConnection()
-      uwsMock._messageHandler(_msg('C|CHR|localhost:6021+'), socketWrapperMock)
->>>>>>> ca291751
       done()
     })
   })
