--- conflicted
+++ resolved
@@ -365,15 +365,13 @@
     let unclosedSocket
 
     beforeAll(() => {
-<<<<<<< HEAD
-      socketWrapperMock = new SocketWrapperMock(new SocketMock())
-      connectionEndpoint._onConnection(socketWrapperMock)
-=======
+      socketWrapperMock = new SocketWrapperMock(new SocketMock())
+      connectionEndpoint._onConnection(socketWrapperMock)
+
       unclosedSocket = new SocketMock()
->>>>>>> ca291751
       unclosedSocket.autoClose = false
-      connectionEndpoint._server._simulateUpgrade(unclosedSocket)
-      socketWrapperMock = uwsMock.simulateConnection()
+      connectionEndpoint._onConnection(new SocketWrapperMock(unclosedSocket))
+
       connectionEndpoint.once('close', closeSpy)
       connectionEndpoint.close()
     })
