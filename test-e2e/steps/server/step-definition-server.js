--- conflicted
+++ resolved
@@ -1,38 +1,7 @@
 'use strict'
 
 const Cluster = require('../../tools/cluster')
-<<<<<<< HEAD
 
-module.exports = function () {
-
-  this.Given(/"([^"]*)" permissions are used$/, (permissionType) => {
-    global.cluster.updatePermissions(permissionType)
-  })
-
-  this.When(/^server (\S)* goes down$/, (server, done) => {
-    global.cluster.stopServer(server - 1, done)
-  })
-
-  this.When(/^server (\S)* comes back up$/, (server, done) => {
-    global.cluster.startServer(server - 1, done)
-  })
-
-  this.registerHandler('BeforeFeature', (features, callback) => {
-    global.cluster = new Cluster([6001, 6002, 6003], !!process.env.LOG)
-    global.cluster.on('ready', callback)
-  })
-
-  this.registerHandler('AfterFeature', (features, callback) => {
-    setTimeout(() => {
-      global.cluster.on('stopped', () => {
-        callback()
-      })
-      global.cluster.stop()
-    }, 100)
-  })
-
-}
-=======
 const { When, Then, Given, Before, BeforeAll, AfterAll } = require('cucumber')
 
 Before(() => {
@@ -63,5 +32,4 @@
     })
     global.cluster.stop()
   }, 100)
-})
->>>>>>> 04c31c77
+})