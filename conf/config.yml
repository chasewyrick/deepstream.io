# General
# Show the deepstream logo on startup (highly recommended)
showLogo: true
# Log messages with this level and above. Valid levels are DEBUG, INFO, WARN, ERROR, OFF
logLevel: INFO
# Directory where all plugins reside
#libDir: ../lib

# Connectivity
# webfacing URL under which this client is reachable. Used for loadbalancing / failover
externalUrl: null

# SSL Configuration
sslKey: null
sslCert: null
sslCa: null

# Connection Endpoint Configuration
# to disable, replace configuration with null eg. `http: null`
connectionEndpoints:
  websocket:
    name: uws
    options:
        # port for the websocket server
        port: 6020
        # host for the websocket server
        host: 0.0.0.0
        # url path websocket connections connect to
        urlPath: /deepstream
        # url path for http health-checks, GET requests to this path will return 200 if deepstream is alive
        healthCheckPath: /health-check
        # the amount of milliseconds between each ping/heartbeat message
        heartbeatInterval: 30000
        # the amount of milliseconds that writes to sockets are buffered
        outgoingBufferTimeout: 0

        # Security
        # amount of time a connection can remain open while not being logged in
        # or false for no timeout
        unauthenticatedClientTimeout: 180000
        # invalid login attempts before the connection is cut
        maxAuthAttempts: 3
        # if true, the logs will contain the cleartext username / password of invalid login attempts
        logInvalidAuthData: false
        # maximum allowed size of an individual message in bytes
        maxMessageSize: 1048576
  http:
    name: http
    options:
      # port for the http server
      port: 8080
      # host for the http server
      host: 0.0.0.0
      # allow 'authData' parameter in POST requests, if disabled only token and OPEN auth is
      # possible
      allowAuthData: true
      # enable the authentication endpoint for requesting tokens/userData.
      # note: a custom authentication handler is required for token generation
      enableAuthEndpoint: false
      # path for authentication requests
      authPath: /auth
      # path for POST requests
      postPath: /
      # path for GET requests
      getPath: /
      # url path for http health-checks, GET requests to this path will return 200 if deepstream is alive
      healthCheckPath: /health-check

      # -- CORS --
      # if disabled, only requests with an 'Origin' header matching one specified under 'origins'
      # below will be permitted and the 'Access-Control-Allow-Credentials' response header will be
      # enabled
      allowAllOrigins: true
      # a list of allowed origins
      origins:
        - 'https://example.com'

# Logger Configuration
# logger:
#   # use either the default logger
#   name: default
#    options:
#      colors: true
#      # value of logLevel (line 4) will always overwrite this value
#      logLevel: INFO

#   # or the winston logger
#   name: winston
#   options:
#     # specify a list of transports (console, file, time)
#     -
#       type: console
#       options:
#         # value of logLevel (line 4) will always overwrite this value
#         level: info
#         colorize: true
#     -
#       type: time
#       options:
#         filename: ../var/deepstream

#   # or a custom logger
#   path: ./my-custom-logger

# Plugin Configuration
plugins:
  # cache:
  #   name: memcached
  #   options:
  #     serverLocation: 'localhost:11211'
  #
  # storage:
  #   name: rethinkdb
  #   options:
  #     host: localhost
  #     port: 28015

# Storage options
# a RegExp that matches recordNames. If it matches, the record's data won't be stored in the db
storageExclusion: null

auth:
  type: none
<<<<<<< HEAD
=======

  # reading users and passwords from a file
  # type: file
  # options:
  #   # Path to the user file. Can be json, js or yml
  #   path: ./users.yml
  #   # the name of a HMAC digest algorithm
  #   hash: 'md5'
  #   # the number of times the algorithm should be applied
  #   iterations: 100
  #   # the length of the resulting key
  #   keyLength: 32

>>>>>>> ec107230
  # getting permissions from a http webhook
  # type: http
  # options:
  #   # a post request will be send to this url on every incoming connection
  #   endpointUrl: http://localhost:6004
  #   # any of these will be treated as access granted
  #   permittedStatusCodes: [ 200 ]
  #   # if the webhook didn't respond after this amount of milliseconds, the connection will be rejected
  #   requestTimeout: 2000

# Permissioning
permission:
  # Only config or custom permissionHandler at the moment
  type: config
  options:
    # Path to the permissionFile. Can be json, js or yml
    path: ./permissions.yml
    # Amount of times nested cross-references will be loaded. Avoids endless loops
    maxRuleIterations: 3
    # PermissionResults are cached to increase performance. Lower number means more loading
    cacheEvacuationInterval: 60000

# Timeouts (in milliseconds)
# Timeout for client RPC acknownledgement
rpcAckTimeout: 1000
# Timeout for actual RPC provider response
rpcTimeout: 10000
# Maximum time permitted to fetch from cache
cacheRetrievalTimeout: 1000
# Maximum time permitted to fetch from storage
storageRetrievalTimeout: 2000
# Plugin startup timeout – deepstream init will fail if any plugins fail to emit a 'done' event within this timeout
dependencyInitialisationTimeout: 2000
# The amount of time to wait for a provider to acknowledge or reject a listen request
listenResponseTimeout: 500
# The amount of time a broadcast will wait (to allow broadcast coalescing). -1 means disabled.
broadcastTimeout: 0
# A list of prefixes that, when a record is updated via setData and it matches one of the prefixes
# it will be permissioned and written directly to the cache and storage layers
# storageHotPathPatterns:
  # - analytics/
  # - metrics/<|MERGE_RESOLUTION|>--- conflicted
+++ resolved
@@ -121,22 +121,7 @@
 
 auth:
   type: none
-<<<<<<< HEAD
-=======
 
-  # reading users and passwords from a file
-  # type: file
-  # options:
-  #   # Path to the user file. Can be json, js or yml
-  #   path: ./users.yml
-  #   # the name of a HMAC digest algorithm
-  #   hash: 'md5'
-  #   # the number of times the algorithm should be applied
-  #   iterations: 100
-  #   # the length of the resulting key
-  #   keyLength: 32
-
->>>>>>> ec107230
   # getting permissions from a http webhook
   # type: http
   # options:
