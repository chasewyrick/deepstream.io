language: node_js

before_install:
  - gem install fpm --conservative || echo "FPM install failed"
<<<<<<< HEAD
  - npm install -g node-gyp

env:
  - CXX=g++-5
=======
  - if [ "$TRAVIS_OS_NAME" == "osx" ]; then
      if [ "$CC" == "gcc" ]; then
        export CC=$(ls -t /usr/local/bin/gcc-?.?);
      fi
    fi
  - if [ "$TRAVIS_OS_NAME" == "linux" ]; then
      export CXX=g++-4.8;
    fi

compiler:
  - gcc
  - clang
>>>>>>> 7168c8f4

node_js:
  - "6.7" # Stated specifically for packaging
  - "5"
<<<<<<< HEAD
  - "4" 
=======
  - "4"
>>>>>>> 7168c8f4

matrix:
  include:
    - node_js: "6"
      os: osx

script:
  - npm run coverage
  # This has to happen here and not in before_deploy to be put in travis cache
  - chmod 555 scripts/package.sh
  - ./scripts/package.sh

cache:
  directories:
    - nexe_node

deploy:
  - provider: s3
    access_key_id:
      secure: "fLOgKfeYND9wXaJvb0c2JVHy0pmn4HqV6A76bu1m0s4PtlTlP4TwXCTvWjB/261ya+6p8/6ojXndoMoBl4QTTwYEo50VNIyb6/iQCfMpzd9/w5GHOnhct2msk73V8D/nBPSgKwxjKwo2ADITc3dnUT+e8APwfNn5LZMIJSU1lx0="
    secret_access_key:
      secure: "PkII9sQVt7Ld+y+JmNYgunTbxHl3l85BahlgUds1JYGMmpsupoHhDs9RpchgF0HKbruQdfRQpiSsgEMHltebnt29QkX0q4G0Umqb4oi5Sfjr8YnTm7+dHwx5ZH0fMIUGS46R3QV7labStTJhLvl/siJimv6VLRd6BHIQmVrc4KM="
    bucket: ds-server-artifacts
    skip_cleanup: true
    acl: public_read
    local_dir: build
    upload-dir: $TRAVIS_REPO_SLUG
    on:
      branch: master

  - provider: releases
    skip_cleanup: true
    api_key:
      secure: "UeDGbc9qehbKD63mNT4IebRpcPdctgqAlk7GNrz6/l6rPBsyLALd0o7mqHYcF0Dd2kMew1fDBiQEBUMTuFaggvGyKDmDkqGCdfo/6dGH07FzTpCwXisZ6u5eXo30deT5q94K1kaU17h8gmowBwmrU6iLXRrxCb6fkq58GX8P9tE="
    file_glob: true
    file:
      - "build/*.pkg"
      - "build/*.deb"
      - "build/*.rpm"
      - "build/*.tar.gz"
      - "build/*.zip"
    on:
      tags: true

addons:
  apt:
    sources:
    - ubuntu-toolchain-r-test
    packages:
    - g++-5
    - rpm<|MERGE_RESOLUTION|>--- conflicted
+++ resolved
@@ -2,12 +2,6 @@
 
 before_install:
   - gem install fpm --conservative || echo "FPM install failed"
-<<<<<<< HEAD
-  - npm install -g node-gyp
-
-env:
-  - CXX=g++-5
-=======
   - if [ "$TRAVIS_OS_NAME" == "osx" ]; then
       if [ "$CC" == "gcc" ]; then
         export CC=$(ls -t /usr/local/bin/gcc-?.?);
@@ -20,16 +14,11 @@
 compiler:
   - gcc
   - clang
->>>>>>> 7168c8f4
 
 node_js:
-  - "6.7" # Stated specifically for packaging
+  - "6"
   - "5"
-<<<<<<< HEAD
-  - "4" 
-=======
   - "4"
->>>>>>> 7168c8f4
 
 matrix:
   include:
@@ -79,5 +68,5 @@
     sources:
     - ubuntu-toolchain-r-test
     packages:
-    - g++-5
+    - g++-4.8
     - rpm