{
  "name": "deepstream.io",
  "version": "0.9.0",
  "description": "a scalable server for realtime webapps",
  "main": "src/deepstream.io.js",
  "directories": {
    "test": "test"
  },
  "watch": {
     "test": "{src,test}/**/*.js"
  },
  "scripts": {
<<<<<<< HEAD
    "test": "node node_modules/jasmine/bin/jasmine JASMINE_CONFIG_PATH=jasmine.json",
    "reporter": "node jasmine-runner",
    "watch": "npm-watch"
=======
    "test": "node_modules/.bin/istanbul cover node_modules/jasmine/bin/jasmine.js JASMINE_CONFIG_PATH=jasmine.json",
    "reporter": "node jasmine-runner"
>>>>>>> 0d304fef
  },
  "repository": {
    "type": "git",
    "url": "https://github.com/deepstreamIO/deepstream.io.git"
  },
  "dependencies": {
    "colors": "1.0.3",
    "engine.io": "1.6.8",
    "minimist": "1.2.0"
  },
  "devDependencies": {
    "coveralls": "^2.11.9",
    "engine.io-client": "^1.6.4",
    "grunt": "~0.4.5",
    "grunt-release": "0.13.0",
    "istanbul": "^0.4.3",
    "jasmine": "^2.4.1",
    "jasmine-spec-reporter": "^2.4.0",
    "npm-watch": "^0.1.4",
    "proxyquire": "1.7.4"
  },
  "author": "Wolfram Hempel",
  "license": "MIT",
  "bugs": {
    "url": "https://github.com/deepstreamIO/deepstream.io/issues"
  },
  "homepage": "http://deepstream.io"
}<|MERGE_RESOLUTION|>--- conflicted
+++ resolved
@@ -7,17 +7,13 @@
     "test": "test"
   },
   "watch": {
-     "test": "{src,test}/**/*.js"
+     "test-watch": "{src,test}/**/*.js"
   },
   "scripts": {
-<<<<<<< HEAD
-    "test": "node node_modules/jasmine/bin/jasmine JASMINE_CONFIG_PATH=jasmine.json",
-    "reporter": "node jasmine-runner",
-    "watch": "npm-watch"
-=======
+    "test-watch": "node node_modules/jasmine/bin/jasmine JASMINE_CONFIG_PATH=jasmine.json",
+    "watch": "npm-watch",
     "test": "node_modules/.bin/istanbul cover node_modules/jasmine/bin/jasmine.js JASMINE_CONFIG_PATH=jasmine.json",
     "reporter": "node jasmine-runner"
->>>>>>> 0d304fef
   },
   "repository": {
     "type": "git",
